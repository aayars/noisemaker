--- conflicted
+++ resolved
@@ -28,19 +28,11 @@
         ''',
 
       install_requires=[
-<<<<<<< HEAD
-        "absl-py<0.11,>=0.9",
-        "click==8.0.1",
-        "h5py~=3.1.0",
-        "loguru==0.5.3",
-        "numpy>=1.19.2,<1.24.0",
-=======
         "absl-py>=0.9,<1.3",
         "click==8.1.3",
         "h5py>=3.1,<3.8",
         "loguru==0.6.0",
-        "numpy~=1.19.2",
->>>>>>> 5bd97821
+        "numpy>=1.19.2,<1.24.0",
         "opensimplex==0.3",
         "Pillow==9.2.0",
         "protobuf>=3.7,<5",
